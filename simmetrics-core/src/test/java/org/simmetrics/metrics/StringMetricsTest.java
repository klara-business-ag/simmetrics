/*
 * #%L
 * Simmetrics Core
 * %%
 * Copyright (C) 2014 - 2016 Simmetrics Authors
 * %%
 * Licensed under the Apache License, Version 2.0 (the "License");
 * you may not use this file except in compliance with the License.
 * You may obtain a copy of the License at
 * 
 *      http://www.apache.org/licenses/LICENSE-2.0
 * 
 * Unless required by applicable law or agreed to in writing, software
 * distributed under the License is distributed on an "AS IS" BASIS,
 * WITHOUT WARRANTIES OR CONDITIONS OF ANY KIND, either express or implied.
 * See the License for the specific language governing permissions and
 * limitations under the License.
 * #L%
 */

package org.simmetrics.metrics;

import static org.junit.Assert.assertEquals;
import static org.junit.Assert.assertNotNull;
import static org.junit.Assert.assertSame;
import static org.junit.Assert.assertThat;
import static org.simmetrics.simplifiers.Simplifiers.toLowerCase;
import static org.simmetrics.simplifiers.SimplifiersMatcher.chain;
import static org.simmetrics.tokenizers.Tokenizers.whitespace;

import java.util.List;
import java.util.Set;

import org.junit.Test;
import org.junit.experimental.runners.Enclosed;
import org.junit.runner.RunWith;
import org.simmetrics.Metric;
import org.simmetrics.StringMetric;
import org.simmetrics.StringMetricTest;
import org.simmetrics.metrics.Identity;
import org.simmetrics.metrics.StringMetrics;
import org.simmetrics.metrics.StringMetrics.ForList;
import org.simmetrics.metrics.StringMetrics.ForListWithSimplifier;
import org.simmetrics.metrics.StringMetrics.ForMultiset;
import org.simmetrics.metrics.StringMetrics.ForMultisetWithSimplifier;
import org.simmetrics.metrics.StringMetrics.ForSet;
import org.simmetrics.metrics.StringMetrics.ForSetWithSimplifier;
import org.simmetrics.metrics.StringMetrics.ForString;
import org.simmetrics.metrics.StringMetrics.ForStringWithSimplifier;
import org.simmetrics.simplifiers.Simplifier;
import org.simmetrics.simplifiers.Simplifiers;
import org.simmetrics.tokenizers.Tokenizer;
import org.simmetrics.tokenizers.Tokenizers;

import com.google.common.collect.Multiset;

@SuppressWarnings({ "javadoc", "deprecation" })
@RunWith(Enclosed.class)
public class StringMetricsTest {

	public static class Create {

		private Metric<String> metric = new Identity<>();
		private Metric<List<String>> listMetric = new Identity<>();
		private Metric<Set<String>> setMetric = new Identity<>();

		private Simplifier simplifier = Simplifiers.toLowerCase();
		private Simplifier simplifier2 = Simplifiers.removeNonWord();
		private Tokenizer tokenizer = Tokenizers.whitespace();

		@Test
		public void shouldReturnSame() {
			StringMetric s = new ForString(metric);
			assertSame(s, StringMetrics.create(s));
		}

		@Test
		public void shouldReturnForString() {
			StringMetric wrapped = StringMetrics.create(metric);
			assertEquals(ForString.class, wrapped.getClass());
			ForString forString = (ForString) wrapped;
			assertSame(metric, forString.getMetric());
		}

		@Test
		public void shouldReturnForStringWithSimplifier() {
			ForString forString = new ForString(metric);
			StringMetric wrapped = StringMetrics.create(forString, simplifier);

			assertEquals(ForStringWithSimplifier.class, wrapped.getClass());
			ForStringWithSimplifier fsws = (ForStringWithSimplifier) wrapped;
			assertSame(metric, fsws.getMetric());
			assertSame(simplifier, fsws.getSimplifier());
		}

		@Test
		public void shouldReturnForStringWithChainedSimplifiers() {
			ForStringWithSimplifier forString = new ForStringWithSimplifier(metric, simplifier);
			StringMetric wrapped = StringMetrics.create(forString, simplifier2);

			assertEquals(ForStringWithSimplifier.class, wrapped.getClass());
			ForStringWithSimplifier fsws = (ForStringWithSimplifier) wrapped;
			assertSame(metric, fsws.getMetric());
		}

		@Test
		public void shouldReturnForListWithSimplifier() {
			ForList forList = new ForList(listMetric, tokenizer);
			StringMetric wrapped = StringMetrics.create(forList, simplifier);

			assertEquals(ForListWithSimplifier.class, wrapped.getClass());
			ForListWithSimplifier flws = (ForListWithSimplifier) wrapped;
			assertSame(listMetric, flws.getMetric());
			assertEquals(simplifier, flws.getSimplifier());
			assertSame(tokenizer, flws.getTokenizer());
		}

		@Test
		public void shouldReturnForListWithChainedSimplifiers() {
			ForListWithSimplifier forList = new ForListWithSimplifier(listMetric, simplifier, tokenizer);
			StringMetric wrapped = StringMetrics.create(forList, simplifier2);

			assertEquals(ForListWithSimplifier.class, wrapped.getClass());
			ForListWithSimplifier flws = (ForListWithSimplifier) wrapped;
			assertSame(listMetric, flws.getMetric());
			assertThat(flws.getSimplifier(), chain(simplifier2, simplifier));
			assertSame(tokenizer, flws.getTokenizer());

		}

		@Test
		public void shouldReturnForSetWithSimplifier() {
			ForSet forSet = new ForSet(setMetric, tokenizer);
			StringMetric wrapped = StringMetrics.create(forSet, simplifier);

			assertEquals(ForSetWithSimplifier.class, wrapped.getClass());
			ForSetWithSimplifier fsws = (ForSetWithSimplifier) wrapped;
			assertSame(setMetric, fsws.getMetric());
			assertSame(simplifier, fsws.getSimplifier());
			assertSame(tokenizer, fsws.getTokenizer());

		}

		@Test
		public void shouldReturnForSetWithChainedSimplifiers() {
			ForSetWithSimplifier forSet = new ForSetWithSimplifier(setMetric, simplifier, tokenizer);
			StringMetric wrapped = StringMetrics.create(forSet, simplifier2);

			assertEquals(ForSetWithSimplifier.class, wrapped.getClass());
			ForSetWithSimplifier fsws = (ForSetWithSimplifier) wrapped;
			assertSame(setMetric, fsws.getMetric());
			assertThat(fsws.getSimplifier(), chain(simplifier2, simplifier));
			assertSame(tokenizer, fsws.getTokenizer());
		}

	}

	public static class CreateForList {

		private Metric<List<String>> metric = new Identity<>();
		private Tokenizer tokenizer = Tokenizers.whitespace();
		private Simplifier simplifier = Simplifiers.toLowerCase();

		@Test
		public void shouldReturnForList() {

			StringMetric wrapped = StringMetrics.createForListMetric(metric, tokenizer);
			assertEquals(ForList.class, wrapped.getClass());
			ForList forList = (ForList) wrapped;
			assertSame(metric, forList.getMetric());
			assertSame(tokenizer, forList.getTokenizer());
		}

		@Test
		public void shouldReturnForListWithSimplifier() {

			StringMetric wrapped = StringMetrics.createForListMetric(metric, simplifier, tokenizer);
			assertEquals(ForListWithSimplifier.class, wrapped.getClass());
			ForListWithSimplifier forList = (ForListWithSimplifier) wrapped;
			assertSame(metric, forList.getMetric());
			assertSame(tokenizer, forList.getTokenizer());
			assertSame(simplifier, forList.getSimplifier());
		}

	}

	public static class CreateForSet {

		private Metric<Set<String>> metric = new Identity<>();
		private Tokenizer tokenizer = Tokenizers.whitespace();
		private Simplifier simplifier = Simplifiers.toLowerCase();

		@Test
		public void shouldReturnForSet() {

			StringMetric wrapped = StringMetrics.createForSetMetric(metric, tokenizer);
			assertEquals(ForSet.class, wrapped.getClass());
			ForSet forSet = (ForSet) wrapped;
			assertSame(metric, forSet.getMetric());
			assertSame(tokenizer, forSet.getTokenizer());
		}

		@Test
		public void shouldReturnForSetWithSimplifier() {

			StringMetric wrapped = StringMetrics.createForSetMetric(metric, simplifier, tokenizer);
			assertEquals(ForSetWithSimplifier.class, wrapped.getClass());
			ForSetWithSimplifier forSet = (ForSetWithSimplifier) wrapped;
			assertSame(metric, forSet.getMetric());
			assertSame(tokenizer, forSet.getTokenizer());
			assertSame(simplifier, forSet.getSimplifier());
		}

	}
	
	public static class CreateForMultiset {

		private Metric<Multiset<String>> metric = new Identity<>();
		private Tokenizer tokenizer = Tokenizers.whitespace();
		private Simplifier simplifier = Simplifiers.toLowerCase();

		@Test
		public void shouldReturnForSet() {

			StringMetric wrapped = StringMetrics.createForMultisetMetric(metric, tokenizer);
			assertEquals(ForMultiset.class, wrapped.getClass());
			ForMultiset forSet = (ForMultiset) wrapped;
			assertSame(metric, forSet.getMetric());
			assertSame(tokenizer, forSet.getTokenizer());
		}

		@Test
		public void shouldReturnForSetWithSimplifier() {

			StringMetric wrapped = StringMetrics.createForMultisetMetric(metric, simplifier, tokenizer);
			assertEquals(ForMultisetWithSimplifier.class, wrapped.getClass());
			ForMultisetWithSimplifier forSet = (ForMultisetWithSimplifier) wrapped;
			assertSame(metric, forSet.getMetric());
			assertSame(tokenizer, forSet.getTokenizer());
			assertSame(simplifier, forSet.getSimplifier());
		}

	}

	public static class CreateIdentity extends StringMetricTest {

		@Override
		protected Metric<String> getMetric() {
			return StringMetrics.identity();
		}

		@Override
		protected T[] getTests() {
			return new T[] { new T(0.0f, "To repeat repeat is to repeat", ""),
					new T(1.0f, "To repeat repeat is to repeat", "To repeat repeat is to repeat") };
		}
	}

	public static class CreateCosineSimilarity extends StringMetricTest {

		@Override
		protected Metric<String> getMetric() {
			return StringMetrics.cosineSimilarity();
		}
		
		@Override
		protected boolean toStringIncludesSimpleClassName() {
			return false;
		}
		
		@Override
		protected T[] getTests() {
			return new T[] { new T(0.5000f, "test string1", "test string2"),
					new T(0.5000f, "test string1", "test string2"), new T(0.7071f, "test", "test string2"),
					new T(0.0000f, "", "test string2"),

					new T(0.7500f, "aaa bbb ccc ddd", "aaa bbb ccc eee"), new T(0.7500f, "a b c d", "a b c e"), };
		}

	}

	public static class CreateDiceSimlarity extends StringMetricTest {

		@Override
		protected Metric<String> getMetric() {
			return StringMetrics.dice();
		}
		
		@Override
		protected boolean toStringIncludesSimpleClassName() {
			return false;
		}
		
		@Override
		protected T[] getTests() {
			return new T[] { new T(0.5000f, "test string1", "test string2"), new T(0.6666f, "test", "test string2"),
					new T(0.0000f, "", "test string2"), new T(0.7500f, "aaa bbb ccc ddd", "aaa bbb ccc eee"),
					new T(0.7500f, "a b c d", "a b c e"), };
		}

	}

	public static class CreateEuclideanMetric extends StringMetricTest {

		@Override
		protected Metric<String> getMetric() {
			return StringMetrics.euclideanDistance();
		}
		
		@Override
		protected boolean toStringIncludesSimpleClassName() {
			return false;
		}
		
		@Override
		protected T[] getTests() {
			return new T[] { new T(0.5000f, "test string1", "test string2"), new T(0.5527f, "test", "test string2"),
					new T(0.2928f, "", "test string2"), new T(0.7500f, "aaa bbb ccc ddd", "aaa bbb ccc eee"),
					new T(0.7500f, "a b c d", "a b c e"), };
		}

	}

	public static class CreateJaccard extends StringMetricTest {

		@Override
		protected Metric<String> getMetric() {
			return StringMetrics.jaccard();
		}
		
		@Override
		protected boolean toStringIncludesSimpleClassName() {
			return false;
		}
		
		@Override
		protected T[] getTests() {
			return new T[] { new T(0.3333f, "test string1", "test string2"), new T(0.5000f, "test", "test string2"),
					new T(0.0000f, "", "test string2"), new T(0.6000f, "aaa bbb ccc ddd", "aaa bbb ccc eee"),
					new T(0.6000f, "a b c d", "a b c e"), };
		}

	}

	public static class CreateGeneralizedJaccard extends StringMetricTest {

		@Override
		protected Metric<String> getMetric() {
			return StringMetrics.generalizedJaccard();
		}
		
		@Override
		protected boolean toStringIncludesSimpleClassName() {
			return false;
		}
		
		@Override
		protected T[] getTests() {
			return new T[] { new T(0.3333f, "test string1", "test string2"), new T(0.5000f, "test", "test string2"),
					new T(0.0000f, "", "test string2"), new T(0.6000f, "aaa bbb ccc ddd", "aaa bbb ccc eee"),
					new T(0.6000f, "a b c d", "a b c e"), };
		}

	}

	public static class CreateMongeElkan extends StringMetricTest {

		@Override
		protected Metric<String> getMetric() {
			return StringMetrics.mongeElkan();
		}
		
		@Override
		protected boolean toStringIncludesSimpleClassName() {
			return false;
		}
		
		@Override
		protected T[] getTests() {
			return new T[] { new T(0.9286f, "test string1", "test string2"), new T(0.8660f, "test", "test string2"),
					new T(0.0000f, "", "test string2"), new T(0.7500f, "aaa bbb ccc ddd", "aaa bbb ccc eee"),
					new T(0.7500f, "a b c d", "a b c e"), };
		}

		@Override
		protected boolean satisfiesSubadditivity() {
			return false;
		}

	}

	public static class CreateOverlapCoefficient extends StringMetricTest {
		@Override
		protected Metric<String> getMetric() {
			return StringMetrics.overlapCoefficient();
		}
		
		@Override
		protected boolean toStringIncludesSimpleClassName() {
			return false;
		}
		
		@Override
		protected T[] getTests() {
			return new T[] { new T(0.5000f, "test string1", "test string2"), new T(1.0000f, "test", "test string2"),
					new T(0.0000f, "", "test string2"), new T(0.7500f, "aaa bbb ccc ddd", "aaa bbb ccc eee"),
					new T(0.7500f, "a b c d", "a b c e"), };
		}

		@Override
		protected boolean satisfiesCoincidence() {
			return false;
		}

	}

	public static class CreateQGramsMetric extends StringMetricTest {

		@Override
		protected Metric<String> getMetric() {
			return StringMetrics.qGramsDistance();
		}
		
		@Override
		protected boolean toStringIncludesSimpleClassName() {
			return false;
		}
		
		@Override
		protected T[] getTests() {
			return new T[] { new T(0.7857f, "test string1", "test string2"), new T(0.3999f, "test", "test string2"),
					new T(0.0000f, "", "test string2"), new T(0.7058f, "aaa bbb ccc ddd", "aaa bbb ccc eee"),
					new T(0.6666f, "a b c d", "a b c e"), };
		}

	}

	public static class CreateSimonWhite extends StringMetricTest {

		@Override
		protected Metric<String> getMetric() {
			return StringMetrics.simonWhite();
		}
		
		@Override
		protected boolean toStringIncludesSimpleClassName() {
			return false;
		}
		
		@Override
		protected T[] getTests() {
			return new T[] { new T(0.8889f, "test string1", "test string2"), new T(0.5000f, "test", "test string2"),
					new T(0.0000f, "", "test string2"), new T(0.7500f, "aaa bbb ccc ddd", "aaa bbb ccc eee") };
		}

	}
<<<<<<< HEAD
	@Deprecated
	public static final class CreateSoundex extends StringMetricTest {
=======

	public static class CreateSoundex extends StringMetricTest {
>>>>>>> 53f9bf59

		@Override
		protected Metric<String> getMetric() {
			return StringMetrics.soundex();
		}
		
		@Override
		protected boolean toStringIncludesSimpleClassName() {
			return false;
		}
		
		@Override
		protected T[] getTests() {
			return new T[] { new T(0.5000f, "Tannhauser", "Ozymandias"), new T(1.0000f, "James", "Jones"),
					new T(0.0000f, "", "Jenkins"), new T(0.8833f, "Travis", "Trevor"),
					new T(0.8666f, "Marcus", "Marinus"), };
		}

		@Override
		protected boolean satisfiesCoincidence() {
			return false;
		}

		@Override
		protected boolean satisfiesSubadditivity() {
			return false;
		}
	}

	public static class Utilities {
		//TODO: Test
		@Test
		public void blockMetric() {
			assertNotNull(StringMetrics.blockDistance());
		}

	}

	public static class CreateStringMetrics {
		@Test
		public void damerauLevenshtein() {
			assertNotNull(StringMetrics.damerauLevenshtein());
		}

		@Test
		public void jaro() {
			assertNotNull(StringMetrics.jaro());
		}

		@Test
		public void jaroWinkler() {
			assertNotNull(StringMetrics.jaroWinkler());
		}

		@Test
		public void levenshtein() {
			assertNotNull(StringMetrics.levenshtein());
		}

		@Test
		public void needlemanWunch() {
			assertNotNull(StringMetrics.needlemanWunch());

		}

		@Test
		public void smithWaterman() {
			assertNotNull(StringMetrics.smithWaterman());

		}

		@Test
		public void smithWatermanGotoh() {
			assertNotNull(StringMetrics.smithWatermanGotoh());
		}
		
		@Test
		public void longestCommonSubsequence() {
			assertNotNull(StringMetrics.longestCommonSubsequence());
		}
		
		@Test
		public void longestCommonSubstring() {
			assertNotNull(StringMetrics.longestCommonSubstring());
		}
	}
	


	public static class ForListTest extends StringMetricTest {
		
		@Override
		protected boolean toStringIncludesSimpleClassName() {
			return false;
		}
		
		@Override
		protected StringMetric getMetric() {
			Metric<List<String>> identity = new Identity<>();
			return new StringMetrics.ForList(identity, whitespace());
		}
		
		@Override
		protected T[] getTests() {
			return new T[]{
					new T(1.0f, "a b c","a b c"),
					new T(0.0f, "a b c","a b c d"),
					new T(0.0f, "","a b c")
			};
		}
	}
	
	public static class ForListWithSimplifierTest extends StringMetricTest {
		
		@Override
		protected boolean toStringIncludesSimpleClassName() {
			return false;
		}

		@Override
		protected boolean satisfiesCoincidence() {
			return false;
		}
		
		@Override
		protected StringMetric getMetric() {
			Metric<List<String>> identity = new Identity<>();
			return new StringMetrics.ForListWithSimplifier(identity, toLowerCase(), whitespace());
		}
		
		@Override
		protected T[] getTests() {
			return new T[]{
					new T(1.0f, "A B C","a b c"),
					new T(0.0f, "a b c","a b c d"),
					new T(0.0f, "","a b c")
			};
		}
	}
	
	public static class ForSetTest extends StringMetricTest {
		
		@Override
		protected boolean toStringIncludesSimpleClassName() {
			return false;
		}
		
		@Override
		protected StringMetric getMetric() {
			Metric<Set<String>> identity = new Identity<>();
			return new StringMetrics.ForSet(identity, whitespace());
		}
		
		@Override
		protected T[] getTests() {
			return new T[]{
					new T(1.0f, "a b c","a b c"),
					new T(0.0f, "a b c","a b c d"),
					new T(0.0f, "","a b c")
			};
		}
	}
	
	public static class ForSetWithSimplifierTest extends StringMetricTest {
		
		@Override
		protected boolean satisfiesCoincidence() {
			return false;
		}
		
		@Override
		protected boolean toStringIncludesSimpleClassName() {
			return false;
		}
		
		@Override
		protected StringMetric getMetric() {
			Metric<Set<String>> identity = new Identity<>();
			return new StringMetrics.ForSetWithSimplifier(identity, toLowerCase(), whitespace());
		}
		
		@Override
		protected T[] getTests() {
			return new T[]{
					new T(1.0f, "A B C","a b c"),
					new T(0.0f, "a b c","a b c d"),
					new T(0.0f, "","a b c")
			};
		}
	}
	
	public static class ForMultisetTest extends StringMetricTest {
		
		@Override
		protected boolean toStringIncludesSimpleClassName() {
			return false;
		}
		
		@Override
		protected StringMetric getMetric() {
			Metric<Multiset<String>> identity = new Identity<>();
			return new StringMetrics.ForMultiset(identity, whitespace());
		}
		
		@Override
		protected T[] getTests() {
			return new T[]{
					new T(1.0f, "a b c","a b c"),
					new T(0.0f, "a b c","a b c d"),
					new T(0.0f, "","a b c")
			};
		}
	}
	
	public static class ForMultisetWithSimplifierTest extends StringMetricTest {
		
		@Override
		protected boolean satisfiesCoincidence() {
			return false;
		}
		
		@Override
		protected boolean toStringIncludesSimpleClassName() {
			return false;
		}
		
		@Override
		protected StringMetric getMetric() {
			Metric<Multiset<String>> identity = new Identity<>();
			return new StringMetrics.ForMultisetWithSimplifier(identity, toLowerCase(), whitespace());
		}
		
		@Override
		protected T[] getTests() {
			return new T[]{
					new T(1.0f, "A B C","a b c"),
					new T(0.0f, "a b c","a b c d"),
					new T(0.0f, "","a b c")
			};
		}
	}
	
	public static class ForStringTest extends StringMetricTest {
		
		@Override
		protected boolean toStringIncludesSimpleClassName() {
			return false;
		}
		
		@Override
		protected StringMetric getMetric() {
			Metric<String> identity = new Identity<>();
			return new ForString(identity);
		}
		
		@Override
		protected T[] getTests() {
			return new T[]{
					new T(1.0f, "a b c","a b c"),
					new T(0.0f, "a b c","a b c d"),
					new T(0.0f, "","a b c")
			};
		}
	}
	
	public static class ForStringWithSimplifierTest extends StringMetricTest {
		
		@Override
		protected boolean satisfiesCoincidence() {
			return false;
		}
		
		@Override
		protected boolean toStringIncludesSimpleClassName() {
			return false;
		}
		
		@Override
		protected StringMetric getMetric() {
			Metric<String> identity = new Identity<>();
			return new StringMetrics.ForStringWithSimplifier(identity, toLowerCase());
		}
		
		@Override
		protected T[] getTests() {
			return new T[]{
					new T(1.0f, "A B C","a b c"),
					new T(0.0f, "a b c","a b c d"),
					new T(0.0f, "","a b c")
			};
		}
	}
}<|MERGE_RESOLUTION|>--- conflicted
+++ resolved
@@ -60,13 +60,13 @@
 
 	public static class Create {
 
-		private Metric<String> metric = new Identity<>();
-		private Metric<List<String>> listMetric = new Identity<>();
-		private Metric<Set<String>> setMetric = new Identity<>();
-
-		private Simplifier simplifier = Simplifiers.toLowerCase();
-		private Simplifier simplifier2 = Simplifiers.removeNonWord();
-		private Tokenizer tokenizer = Tokenizers.whitespace();
+		private final Metric<String> metric = new Identity<>();
+		private final Metric<List<String>> listMetric = new Identity<>();
+		private final Metric<Set<String>> setMetric = new Identity<>();
+
+		private final Simplifier simplifier = Simplifiers.toLowerCase();
+		private final Simplifier simplifier2 = Simplifiers.removeNonWord();
+		private final Tokenizer tokenizer = Tokenizers.whitespace();
 
 		@Test
 		public void shouldReturnSame() {
@@ -454,13 +454,8 @@
 		}
 
 	}
-<<<<<<< HEAD
-	@Deprecated
-	public static final class CreateSoundex extends StringMetricTest {
-=======
 
 	public static class CreateSoundex extends StringMetricTest {
->>>>>>> 53f9bf59
 
 		@Override
 		protected Metric<String> getMetric() {
@@ -493,7 +488,7 @@
 	public static class Utilities {
 		//TODO: Test
 		@Test
-		public void blockMetric() {
+		public void blockDistance() {
 			assertNotNull(StringMetrics.blockDistance());
 		}
 
