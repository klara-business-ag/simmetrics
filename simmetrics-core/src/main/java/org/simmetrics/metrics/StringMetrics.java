/*
 * #%L
 * Simmetrics Core
 * %%
 * Copyright (C) 2014 - 2016 Simmetrics Authors
 * %%
 * Licensed under the Apache License, Version 2.0 (the "License");
 * you may not use this file except in compliance with the License.
 * You may obtain a copy of the License at
 * 
 *      http://www.apache.org/licenses/LICENSE-2.0
 * 
 * Unless required by applicable law or agreed to in writing, software
 * distributed under the License is distributed on an "AS IS" BASIS,
 * WITHOUT WARRANTIES OR CONDITIONS OF ANY KIND, either express or implied.
 * See the License for the specific language governing permissions and
 * limitations under the License.
 * #L%
 */

package org.simmetrics.metrics;

import static com.google.common.base.Preconditions.checkNotNull;
import static org.simmetrics.simplifiers.Simplifiers.chain;
import static org.simmetrics.tokenizers.Tokenizers.chain;
import static org.simmetrics.tokenizers.Tokenizers.qGram;
import static org.simmetrics.tokenizers.Tokenizers.whitespace;

import java.util.List;
import java.util.Set;

import org.simmetrics.Metric;
import org.simmetrics.StringMetric;
import org.simmetrics.builders.StringMetricBuilder;
import org.simmetrics.simplifiers.Simplifier;
import org.simmetrics.simplifiers.Soundex;
import org.simmetrics.tokenizers.Tokenizer;
import org.simmetrics.tokenizers.Tokenizers;

import com.google.common.collect.Multiset;

/**
 * Utility class for StringMetrics.
 * <p>
 * Consists of well known metrics and methods to create string metrics from
 * list- or set metrics. All metrics are setup with sensible defaults, to
 * customize metrics use {@link StringMetricBuilder}.
 * <p>
 * All methods return immutable objects provided the arguments are also
 * immutable.
 */
public final class StringMetrics {

	/**
	 * Returns a cosine similarity metric over tokens in a string. The tokens
	 * are created by splitting the string on whitespace.
	 * 
	 * @return a cosine similarity metric
	 * 
	 * @see CosineSimilarity
	 */
	public static StringMetric cosineSimilarity() {
		return createForMultisetMetric(new CosineSimilarity<String>(), whitespace());
	}
	
	/**
	 * Returns a block distance similarity metric over tokens in a string. The tokens 
	 * are created by splitting the string on whitespace.
	 * 
	 * @return a block distance metric
	 * 
	 * @see BlockDistance
	 */
	public static StringMetric blockDistance() {
		return createForMultisetMetric(new BlockDistance<String>(), whitespace());
	}

	/**
	 * Returns a Damerau-Levenshtein similarity metric over tokens in a string. The
	 * tokens are created by splitting the string on whitespace.
	 * 
	 * @return a Damerau-Levenshtein metric
	 * 
	 * @see DamerauLevenshtein
	 */
	public static StringMetric damerauLevenshtein() {
		return new DamerauLevenshtein();
	}

	/**
	 * Returns a Dice similarity metric over tokens in a string. The
	 * tokens are created by splitting the string on whitespace.
	 * 
	 * @return a dice metric
	 * 
	 * @see Dice
	 */
	public static StringMetric dice() {
		return createForSetMetric(new Dice<String>(), whitespace());
	}

	/**
	 * Returns an Euclidean distance similarity metric over tokens in a string. The
	 * tokens are created by splitting the string on whitespace.
	 * 
	 * @return a Euclidean distance similarity metric
	 * 
	 * @see EuclideanDistance
	 */
	public static StringMetric euclideanDistance() {
		return createForMultisetMetric(new EuclideanDistance<String>(), whitespace());
	}
	
	/**
	 * Returns a generalized Jaccard similarity metric over tokens in a string. The
	 * tokens are created by splitting the string on whitespace.
	 * 
	 * @return a generalized Jaccard index metric
	 * 
	 * @see GeneralizedJaccard
	 */
	public static StringMetric generalizedJaccard() {
		return createForMultisetMetric(new GeneralizedJaccard<String>(), whitespace());
	}

	/**
	 * Returns an identity similarity metric. The metric returns 1.0 when the inputs are
	 * equals, and 0.0 when they're not.
	 * 
	 * @return an identity string metric
	 * 
	 * @see Identity
	 */
	public static StringMetric identity() {
		return create(new Identity<String>());
	}

	/**
	 * Returns a Jaccard similarity metric over tokens in a string. The
	 * tokens are created by splitting the string on whitespace.
	 * 
	 * @return a Jaccard similarity metric
	 * 
	 * @see Jaccard
	 */
	public static StringMetric jaccard() {
		return createForSetMetric(new Jaccard<String>(), whitespace());
	}

	/**
	 * Returns a Jaro similarity metric.
	 * 
	 * @return a Jaro similarity metric
	 * 
	 * @see Jaro
	 */
	public static StringMetric jaro() {
		return new Jaro();
	}

	/**
	 * Returns a Jaro-Winkler similarity metric.
	 * 
	 * @return a Jaro-Winkler similarity metric
	 * 
	 * @see JaroWinkler
	 */
	public static StringMetric jaroWinkler() {
		return new JaroWinkler();
	}

	/**
	 * Returns a Levenshtein similarity metric.
	 * 
	 * @return a Levenshtein similarity metric
	 * 
	 * @see Levenshtein
	 */
	public static StringMetric levenshtein() {
		return new Levenshtein();
	}

	/**
	 * Returns a normalized Monge-Elkan metric over tokens in a string. The tokens are
	 * created by splitting the string on whitespace. The metric applies
	 * Smith-Waterman-Gotoh internally.
	 * 
	 * @return a normalized Monge-Elkan metric
	 * 
	 * @see MongeElkan
	 */
	public static StringMetric mongeElkan() {
		return createForListMetric(new MongeElkan(new SmithWatermanGotoh()), whitespace());
	}

	/**
	 * Returns a Needleman-Wunch similarity metric.
	 * 
	 * @return a Needleman-Wunch similarity metric
	 * 
	 * @see NeedlemanWunch
	 */
	public static StringMetric needlemanWunch() {
		return new NeedlemanWunch();
	}

	/**
	 * Returns an overlap coefficient similarity metric over tokens in a string. The
	 * tokens are created by splitting the string on whitespace.
	 * 
	 * @return an overlap coefficient metric
	 * 
	 * @see OverlapCoefficient
	 */
	public static StringMetric overlapCoefficient() {
		return createForSetMetric(new OverlapCoefficient<String>(), whitespace());
	}

	/**
	 * Returns a q-grams distance similarity metric. Q-grams distance applies a
	 * block distance similarity similarity metric over all tri-grams in a string.
	 * 
	 * @return a q-grams distance similarity metric
	 * 
	 * @see BlockDistance
	 */
	public static StringMetric qGramsDistance() {
		return createForMultisetMetric(new BlockDistance<String>(), Tokenizers.qGramWithPadding(3));
	}

	/**
	 * Returns a Simon White similarity metric. Simon White applies the
	 * quantitative version Dice similarity over tokens in a string. The tokens
	 * are created by splitting the string on whitespace and taking bi-grams of
	 * the created tokens.
	 * <p>
	 * Implementation based on the ideas as outlined in <a
	 * href="http://www.catalysoft.com/articles/StrikeAMatch.html">How to Strike
	 * a Match</a> by <cite>Simon White</cite>.
	 * 
	 * @return a Simon White similarity metric
	 * 
	 * @see SimonWhite
	 */
	public static StringMetric simonWhite() {
		return createForMultisetMetric(new SimonWhite<String>(), chain(whitespace(), qGram(2)));
	}

	/**
	 * Returns a Smith-Waterman similarity metric.
	 * 
	 * @return a Smith-Waterman similarity metric
	 * 
	 * @see SmithWaterman
	 */
	public static StringMetric smithWaterman() {
		return new SmithWaterman();
	}

	/**
	 * Returns a Smith-Waterman-Gotoh similarity metric.
	 * 
	 * @return a Smith-Waterman-Gotoh similarity metric
	 * 
	 * @see SmithWatermanGotoh
	 */
	public static StringMetric smithWatermanGotoh() {
		return new SmithWatermanGotoh();
	}

	/**
	 * Returns a soundex similarity metric. The metric applies the Jaro-Winkler
	 * similarity metric over soundex strings.
	 * 
	 * @return a soundex similarity metric
	 * 
<<<<<<< HEAD
	 * @see Soundex
	 * @see JaroWinkler
=======
	 * @return a Soundex metric
	 * 
	 * @deprecated will be removed due to a lack of a good use case 
>>>>>>> 0a195751
	 */
	@Deprecated
	public static StringMetric soundex() {
		return create(new JaroWinkler(), new Soundex());
	}
	

	/**
	 * Either constructs a new string metric or returns the original metric.
	 * 
	 * @param metric
	 *            a metric for strings
	 * 
	 * @return a string metric.
	 */
	public static StringMetric create(Metric<String> metric) {
		if (metric instanceof StringMetric) {
			return (StringMetric) metric;
		}

		return new ForString(metric);
	}

	/**
	 * Constructs a new composite string metric. The simplifier will be applied
	 * before the metric compares the strings.
	 * 
	 * @param metric
	 *            a list metric
	 * @param simplifier
	 *            a simplifier
	 * @return a new composite string metric
	 * 
	 * @throws NullPointerException
	 *             when either metric or simplifier are null
	 * 
	 * @see StringMetricBuilder
	 */
	public static StringMetric create(Metric<String> metric, Simplifier simplifier) {
		if (metric instanceof ForString) {
			ForString forString = (ForString) metric;
			return new ForStringWithSimplifier(forString.getMetric(), simplifier);
		} else if (metric instanceof ForStringWithSimplifier) {
			ForStringWithSimplifier fsws = (ForStringWithSimplifier) metric;
			return new ForStringWithSimplifier(fsws.getMetric(), chain(simplifier, fsws.getSimplifier()));
		} else if (metric instanceof ForList) {
			ForList fl = (ForList) metric;
			return createForListMetric(fl.getMetric(), simplifier, fl.getTokenizer());
		} else if (metric instanceof ForListWithSimplifier) {
			ForListWithSimplifier fl = (ForListWithSimplifier) metric;
			return createForListMetric(fl.getMetric(), chain(simplifier, fl.getSimplifier()), fl.getTokenizer());
		} else if (metric instanceof ForSet) {
			ForSet fl = (ForSet) metric;
			return createForSetMetric(fl.getMetric(), simplifier, fl.getTokenizer());
		} else if (metric instanceof ForSetWithSimplifier) {
			ForSetWithSimplifier fl = (ForSetWithSimplifier) metric;
			return createForSetMetric(fl.getMetric(), chain(simplifier, fl.getSimplifier()), fl.getTokenizer());
		}

		return new ForStringWithSimplifier(metric, simplifier);
	}

	/**
	 * Creates a new composite string metric.The tokenizer is used to tokenize
	 * the simplified strings. The list metric compares the the tokens.
	 * 
	 * @param metric
	 *            a list metric
	 * @param simplifier
	 *            a simplifier
	 * @param tokenizer
	 *            a tokenizer
	 * @return a new composite list metric
	 * 
	 * @throws NullPointerException
	 *             when either metric, simplifier or tokenizer are null
	 * 
	 * @see StringMetricBuilder
	 */
	public static StringMetric createForListMetric(Metric<List<String>> metric, Simplifier simplifier,
			Tokenizer tokenizer) {
		return new ForListWithSimplifier(metric, simplifier, tokenizer);
	}

	/**
	 * Creates a new composite string metric. The tokenizer is used to tokenize
	 * the strings. The list metric compares the the tokens.
	 * 
	 * @param metric
	 *            a list metric
	 * @param tokenizer
	 *            a tokenizer
	 * @return a new composite string metric
	 * 
	 * @throws NullPointerException
	 *             when either metric or tokenizer are null
	 * 
	 * @see StringMetricBuilder
	 */
	public static StringMetric createForListMetric(Metric<List<String>> metric, Tokenizer tokenizer) {
		return new ForList(metric, tokenizer);
	}

	/**
	 * Creates a new composite string metric.The tokenizer is used to tokenize
	 * the simplified strings. The set metric compares the the tokens.
	 * 
	 * @param metric
	 *            a list metric
	 * @param simplifier
	 *            a simplifier
	 * @param tokenizer
	 *            a tokenizer
	 * @return a new composite string metric
	 * 
	 * @throws NullPointerException
	 *             when either metric, simplifier or tokenizer are null
	 * 
	 * @see StringMetricBuilder
	 */
	public static StringMetric createForSetMetric(Metric<Set<String>> metric, Simplifier simplifier,
			Tokenizer tokenizer) {
		return new ForSetWithSimplifier(metric, simplifier, tokenizer);
	}

	/**
	 * Creates a new composite string metric. The tokenizer is used to tokenize
	 * the strings. The set metric compares the the tokens.
	 * 
	 * @param metric
	 *            a set metric
	 * 
	 * @param tokenizer
	 *            a tokenizer
	 * @return a new composite string metric
	 * 
	 * @throws NullPointerException
	 *             when either metric or tokenizer are null
	 * 
	 * @see StringMetricBuilder
	 */
	public static StringMetric createForSetMetric(Metric<Set<String>> metric, Tokenizer tokenizer) {
		return new ForSet(metric, tokenizer);
	}

	
	/**
	 * Creates a new composite string metric.The tokenizer is used to tokenize
	 * the simplified strings. The set metric compares the the tokens.
	 * 
	 * @param metric
	 *            a list metric
	 * @param simplifier
	 *            a simplifier
	 * @param tokenizer
	 *            a tokenizer
	 * @return a new composite string metric
	 * 
	 * @throws NullPointerException
	 *             when either metric, simplifier or tokenizer are null
	 * 
	 * @see StringMetricBuilder
	 */
	public static StringMetric createForMultisetMetric(Metric<Multiset<String>> metric, Simplifier simplifier,
			Tokenizer tokenizer) {
		return new ForMultisetWithSimplifier(metric, simplifier, tokenizer);
	}

	/**
	 * Creates a new composite string metric. The tokenizer is used to tokenize
	 * the strings. The set metric compares the the tokens.
	 * 
	 * @param metric
	 *            a set metric
	 * 
	 * @param tokenizer
	 *            a tokenizer
	 * @return a new composite string metric
	 * 
	 * @throws NullPointerException
	 *             when either metric or tokenizer are null
	 * 
	 * @see StringMetricBuilder
	 */
	public static StringMetric createForMultisetMetric(Metric<Multiset<String>> metric, Tokenizer tokenizer) {
		return new ForMultiset(metric, tokenizer);
	}
	
	static final class ForList implements StringMetric {
		private final Metric<List<String>> metric;
		private final Tokenizer tokenizer;

		ForList(Metric<List<String>> metric, Tokenizer tokenizer) {

			checkNotNull(metric);
			checkNotNull(tokenizer);

			this.metric = metric;
			this.tokenizer = tokenizer;
		}

		@Override
		public float compare(String a, String b) {
			return metric.compare(tokenizer.tokenizeToList(a), tokenizer.tokenizeToList(b));
		}

		Metric<List<String>> getMetric() {
			return metric;
		}

		Tokenizer getTokenizer() {
			return tokenizer;
		}

		@Override
		public String toString() {
			return metric + " [" + tokenizer + "]";
		}
	}

	static final class ForListWithSimplifier implements StringMetric {
		private final Metric<List<String>> metric;
		private final Simplifier simplifier;
		private final Tokenizer tokenizer;

		ForListWithSimplifier(Metric<List<String>> metric, Simplifier simplifier, Tokenizer tokenizer) {

			checkNotNull(metric);
			checkNotNull(simplifier);
			checkNotNull(tokenizer);

			this.metric = metric;
			this.simplifier = simplifier;
			this.tokenizer = tokenizer;
		}

		@Override
		public float compare(String a, String b) {
			return metric.compare(tokenizer.tokenizeToList(simplifier.simplify(a)),
					tokenizer.tokenizeToList(simplifier.simplify(b)));
		}

		Metric<List<String>> getMetric() {
			return metric;
		}

		Simplifier getSimplifier() {
			return simplifier;
		}

		Tokenizer getTokenizer() {
			return tokenizer;
		}

		@Override
		public String toString() {
			return metric + " [" + simplifier + " -> " + tokenizer + "]";
		}
	}

	static final class ForSet implements StringMetric {

		private final Metric<Set<String>> metric;
		private final Tokenizer tokenizer;

		ForSet(Metric<Set<String>> metric, Tokenizer tokenizer) {
			checkNotNull(metric);
			checkNotNull(tokenizer);

			this.metric = metric;
			this.tokenizer = tokenizer;
		}

		@Override
		public float compare(String a, String b) {
			return metric.compare(tokenizer.tokenizeToSet(a), tokenizer.tokenizeToSet(b));
		}

		Metric<Set<String>> getMetric() {
			return metric;
		}

		Tokenizer getTokenizer() {
			return tokenizer;
		}

		@Override
		public String toString() {
			return metric + " [" + tokenizer + "]";
		}

	}

	static final class ForSetWithSimplifier implements StringMetric {

		private final Metric<Set<String>> metric;
		private final Simplifier simplifier;
		private final Tokenizer tokenizer;

		ForSetWithSimplifier(Metric<Set<String>> metric, Simplifier simplifier, Tokenizer tokenizer) {
			checkNotNull(metric);
			checkNotNull(simplifier);
			checkNotNull(tokenizer);

			this.metric = metric;
			this.simplifier = simplifier;
			this.tokenizer = tokenizer;
		}

		@Override
		public float compare(String a, String b) {
			return metric.compare(tokenizer.tokenizeToSet(simplifier.simplify(a)),
					tokenizer.tokenizeToSet(simplifier.simplify(b)));
		}

		Metric<Set<String>> getMetric() {
			return metric;
		}

		Simplifier getSimplifier() {
			return simplifier;
		}

		Tokenizer getTokenizer() {
			return tokenizer;
		}

		@Override
		public String toString() {
			return metric + " [" + simplifier + " -> " + tokenizer + "]";
		}

	}
	static final class ForMultiset implements StringMetric {

		private final Metric<Multiset<String>> metric;
		private final Tokenizer tokenizer;

		ForMultiset(Metric<Multiset<String>> metric, Tokenizer tokenizer) {
			checkNotNull(metric);
			checkNotNull(tokenizer);

			this.metric = metric;
			this.tokenizer = tokenizer;
		}

		@Override
		public float compare(String a, String b) {
			return metric.compare(tokenizer.tokenizeToMultiset(a), tokenizer.tokenizeToMultiset(b));
		}

		Metric<Multiset<String>> getMetric() {
			return metric;
		}

		Tokenizer getTokenizer() {
			return tokenizer;
		}

		@Override
		public String toString() {
			return metric + " [" + tokenizer + "]";
		}

	}

	static final class ForMultisetWithSimplifier implements StringMetric {

		private final Metric<Multiset<String>> metric;
		private final Simplifier simplifier;
		private final Tokenizer tokenizer;

		ForMultisetWithSimplifier(Metric<Multiset<String>> metric, Simplifier simplifier, Tokenizer tokenizer) {
			checkNotNull(metric);
			checkNotNull(simplifier);
			checkNotNull(tokenizer);

			this.metric = metric;
			this.simplifier = simplifier;
			this.tokenizer = tokenizer;
		}

		@Override
		public float compare(String a, String b) {
			return metric.compare(tokenizer.tokenizeToMultiset(simplifier.simplify(a)),
					tokenizer.tokenizeToMultiset(simplifier.simplify(b)));
		}

		Metric<Multiset<String>> getMetric() {
			return metric;
		}

		Simplifier getSimplifier() {
			return simplifier;
		}

		Tokenizer getTokenizer() {
			return tokenizer;
		}

		@Override
		public String toString() {
			return metric + " [" + simplifier + " -> " + tokenizer + "]";
		}

	}
	static final class ForString implements StringMetric {
		private final Metric<String> metric;

		ForString(Metric<String> metric) {
			this.metric = metric;
		}

		@Override
		public float compare(String a, String b) {
			return metric.compare(a, b);
		}

		@Override
		public String toString() {
			return metric.toString();
		}

		Metric<String> getMetric() {
			return metric;
		}

	}

	static final class ForStringWithSimplifier implements StringMetric {

		private final Metric<String> metric;

		private final Simplifier simplifier;

		ForStringWithSimplifier(Metric<String> metric, Simplifier simplifier) {
			checkNotNull(metric);
			checkNotNull(simplifier);

			this.metric = metric;
			this.simplifier = simplifier;
		}

		@Override
		public float compare(String a, String b) {
			return metric.compare(simplifier.simplify(a), simplifier.simplify(b));
		}

		Metric<String> getMetric() {
			return metric;
		}

		Simplifier getSimplifier() {
			return simplifier;
		}

		@Override
		public String toString() {
			return metric + " [" + simplifier + "]";
		}

	}

	private StringMetrics() {
		// Utility class.
	}

}<|MERGE_RESOLUTION|>--- conflicted
+++ resolved
@@ -274,16 +274,9 @@
 	 * 
 	 * @return a soundex similarity metric
 	 * 
-<<<<<<< HEAD
 	 * @see Soundex
 	 * @see JaroWinkler
-=======
-	 * @return a Soundex metric
-	 * 
-	 * @deprecated will be removed due to a lack of a good use case 
->>>>>>> 0a195751
-	 */
-	@Deprecated
+	 */
 	public static StringMetric soundex() {
 		return create(new JaroWinkler(), new Soundex());
 	}
