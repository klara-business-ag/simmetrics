--- conflicted
+++ resolved
@@ -87,219 +87,6 @@
  */
 public final class StringMetrics {
 
-<<<<<<< HEAD
-=======
-	private static final class ForList implements StringMetric {
-		private final Metric<List<String>> metric;
-		private final Tokenizer tokenizer;
-
-		ForList(Metric<List<String>> metric, Tokenizer tokenizer) {
-
-			checkNotNull(metric);
-			checkNotNull(tokenizer);
-
-			this.metric = metric;
-			this.tokenizer = tokenizer;
-		}
-
-		@Override
-		public float compare(String a, String b) {
-			return metric.compare(tokenizer.tokenizeToList(a),
-					tokenizer.tokenizeToList(b));
-		}
-
-		Metric<List<String>> getMetric() {
-			return metric;
-		}
-
-		Tokenizer getTokenizer() {
-			return tokenizer;
-		}
-
-		@Override
-		public String toString() {
-			return metric + " [" + tokenizer + "]";
-		}
-	}
-
-	private static final class ForListWithSimplifier implements StringMetric {
-		private final Metric<List<String>> metric;
-		private final Simplifier simplifier;
-		private final Tokenizer tokenizer;
-
-		ForListWithSimplifier(Metric<List<String>> metric,
-				Simplifier simplifier, Tokenizer tokenizer) {
-
-			checkNotNull(metric);
-			checkNotNull(simplifier);
-			checkNotNull(tokenizer);
-
-			this.metric = metric;
-			this.simplifier = simplifier;
-			this.tokenizer = tokenizer;
-		}
-
-		@Override
-		public float compare(String a, String b) {
-			return metric.compare(
-					tokenizer.tokenizeToList(simplifier.simplify(a)),
-					tokenizer.tokenizeToList(simplifier.simplify(b)));
-		}
-
-		Metric<List<String>> getMetric() {
-			return metric;
-		}
-
-		Simplifier getSimplifier() {
-			return simplifier;
-		}
-
-		Tokenizer getTokenizer() {
-			return tokenizer;
-		}
-
-		@Override
-		public String toString() {
-			return metric + " [" + simplifier + " -> " + tokenizer + "]";
-		}
-	}
-
-	private static final class ForSet implements StringMetric {
-
-		private final Metric<Set<String>> metric;
-		private final Tokenizer tokenizer;
-
-		ForSet(Metric<Set<String>> metric, Tokenizer tokenizer) {
-			checkNotNull(metric);
-			checkNotNull(tokenizer);
-
-			this.metric = metric;
-			this.tokenizer = tokenizer;
-		}
-
-		@Override
-		public float compare(String a, String b) {
-			return metric.compare(tokenizer.tokenizeToSet(a),
-					tokenizer.tokenizeToSet(b));
-		}
-
-		Metric<Set<String>> getMetric() {
-			return metric;
-		}
-
-		Tokenizer getTokenizer() {
-			return tokenizer;
-		}
-
-		@Override
-		public String toString() {
-			return metric + " [" + tokenizer + "]";
-		}
-
-	}
-
-	private static final class ForSetWithSimplifier implements StringMetric {
-
-		private final Metric<Set<String>> metric;
-		private final Simplifier simplifier;
-		private final Tokenizer tokenizer;
-
-		ForSetWithSimplifier(Metric<Set<String>> metric, Simplifier simplifier,
-				Tokenizer tokenizer) {
-			checkNotNull(metric);
-			checkNotNull(simplifier);
-			checkNotNull(tokenizer);
-
-			this.metric = metric;
-			this.simplifier = simplifier;
-			this.tokenizer = tokenizer;
-		}
-
-		@Override
-		public float compare(String a, String b) {
-			return metric.compare(
-					tokenizer.tokenizeToSet(simplifier.simplify(a)),
-					tokenizer.tokenizeToSet(simplifier.simplify(b)));
-		}
-
-		Metric<Set<String>> getMetric() {
-			return metric;
-		}
-
-		Simplifier getSimplifier() {
-			return simplifier;
-		}
-
-		Tokenizer getTokenizer() {
-			return tokenizer;
-		}
-
-		@Override
-		public String toString() {
-			return metric + " [" + simplifier + " -> " + tokenizer + "]";
-		}
-
-	}
-
-	private static final class ForString implements StringMetric {
-		private final Metric<String> metric;
-
-		ForString(Metric<String> metric) {
-			this.metric = metric;
-		}
-		
-		Metric<String> getMetric() {
-			return metric;
-		}
-
-		@Override
-		public float compare(String a, String b) {
-			return metric.compare(a, b);
-		}
-		
-		@Override
-		public String toString() {
-			return metric.toString();
-		}
-
-	}
-
-	private static final class ForStringWithSimplifier implements StringMetric {
-
-		private final Metric<String> metric;
-
-		private final Simplifier simplifier;
-
-		ForStringWithSimplifier(Metric<String> metric, Simplifier simplifier) {
-			checkNotNull(metric);
-			checkNotNull(simplifier);
-
-			this.metric = metric;
-			this.simplifier = simplifier;
-		}
-
-		@Override
-		public float compare(String a, String b) {
-			return metric.compare(simplifier.simplify(a),
-					simplifier.simplify(b));
-		}
-
-		Metric<String> getMetric() {
-			return metric;
-		}
-
-		Simplifier getSimplifier() {
-			return simplifier;
-		}
-
-		@Override
-		public String toString() {
-			return metric + " [" + simplifier + "]";
-		}
-
-	}
-
->>>>>>> c6599ed2
 	/**
 	 * Applies a metric to a string c and a list of strings. Returns an array
 	 * with the similarity value for c and each string in the list.
