/*
 * SimMetrics - SimMetrics is a java library of Similarity or Distance Metrics,
 * e.g. Levenshtein Distance, that provide float based similarity measures
 * between String Data. All metrics return consistent measures rather than
 * unbounded similarity scores.
 * 
 * Copyright (C) 2014 SimMetrics authors
 * 
 * This file is part of SimMetrics. This program is free software: you can
 * redistribute it and/or modify it under the terms of the GNU General Public
 * License as published by the Free Software Foundation, either version 3 of the
 * License, or (at your option) any later version.
 * 
 * This program is distributed in the hope that it will be useful, but WITHOUT
 * ANY WARRANTY; without even the implied warranty of MERCHANTABILITY or FITNESS
 * FOR A PARTICULAR PURPOSE. See the GNU General Public License for more
 * details.
 * 
 * You should have received a copy of the GNU General Public License along with
 * SimMetrics. If not, see <http://www.gnu.org/licenses/>.
 */
package org.simmetrics;

import static org.simmetrics.StringMetricBuilder.with;

import java.util.List;

import org.simmetrics.metrics.BlockDistance;
import org.simmetrics.metrics.CosineSimilarity;
import org.simmetrics.metrics.DiceSimilarity;
import org.simmetrics.metrics.EuclideanDistance;
import org.simmetrics.metrics.JaccardSimilarity;
import org.simmetrics.metrics.Jaro;
import org.simmetrics.metrics.JaroWinkler;
import org.simmetrics.metrics.Levenshtein;
import org.simmetrics.metrics.MatchingCoefficient;
import org.simmetrics.metrics.MongeElkan;
import org.simmetrics.metrics.NeedlemanWunch;
import org.simmetrics.metrics.OverlapCoefficient;
import org.simmetrics.metrics.SimonWhite;
import org.simmetrics.metrics.SmithWaterman;
import org.simmetrics.metrics.SmithWatermanGotoh;
import org.simmetrics.metrics.SmithWatermanGotohWindowedAffine;
import org.simmetrics.simplifiers.SoundexSimplifier;
import org.simmetrics.tokenizers.QGramExtendedTokenizer;
import org.simmetrics.tokenizers.QGramTokenizer;
import org.simmetrics.tokenizers.WhitespaceTokenizer;

/**
 * Utility class for StringMetrics.
 * <p>
 * Consists of well known metrics and methods to apply a StringMetric to arrays
 * and lists of elements. All metrics are setup with sensible defaults, to
 * customize metrics use {@link StringMetricBuilder}.
 * <p>
 * The available metrics are:
 * 
 * <ul>
 * <li>Block Distance
 * <li>Cosine Similarity
 * <li>Dice Similarity
 * <li>Euclidean Distance
 * <li>Jaccard Similarity
 * <li>Jaro
 * <li>Jaro-Winkler
 * <li>LevenShtein
 * <li>Matching Coefficient
 * <li>Monge-Elkan
 * <li>NeedleMan Wunch
 * <li>Overlap Coefficient
 * <li>q-Grams Distance
 * <li>SimonWhite
 * <li>Smith-Waterman
 * <li>Smith-Waterman-Gotoh
 * <li>Smith-Waterman-Gotoh Windowed Affine
 * <li>Soundex
 * </ul>
 * 
 * 
 * @author mpkorstanje
 *
 */
public final class StringMetrics {

	private StringMetrics() {
		// Utility class.
	}

	/**
	 * Applies a metric to a string c and a list of strings. Returns an array
	 * with the similarity value for c and each string in the list.
	 * 
	 * @param metric
	 *            to compare c with each each value in the list
	 * @param c
	 *            string to compare the list against
	 * @param strings
	 *            to compare c against
	 * @return an array with the similarity value for c and each string in the
	 *         list
	 */
	public static final float[] compare(StringMetric metric, final String c,
			final List<String> strings) {

		final float[] results = new float[strings.size()];

		// Iterate because List.get() may not be efficient (e.g. LinkedList).
		int i = 0;
		for (String s : strings) {
			results[i++] = metric.compare(c, s);
		}

		return results;
	}

	/**
	 * Applies a metric to a string c and a list of strings. Returns an array
	 * with the similarity value for c and each string in the list.
	 * 
	 * @param metric
	 *            to compare c with each each value in the list
	 * @param c
	 *            string to compare the list against
	 * @param strings
	 *            to compare c against
	 * @return an array with the similarity value for c and each string in the
	 *         list
	 */
	public static final float[] compare(StringMetric metric, final String c,
			final String... strings) {

		final float[] results = new float[strings.length];
		for (int i = 0; i < strings.length; i++) {
			// perform similarity test
			results[i] = metric.compare(c, strings[i]);
		}

		return results;
	}

	/**
	 * Applies a metric to each pair of a[n] and b[n]. Returns an array where
	 * result[n] contains the similarity between a[n] and b[n].
	 * 
	 * @param metric
	 *            to compare each element in a and b
	 * @param a
	 *            array of string to compare
	 * @param b
	 *            array of string to compare
	 * @throws IllegalArgumentException
	 *             when a and b are of a different size
	 * @return a list of similarity values for each pair a[n] b[n].
	 */
	public static final float[] compareArrays(StringMetric metric,
			final String[] a, final String[] b) {

		if (a.length != b.length) {
			throw new IllegalArgumentException("arrays must have the same size");
		}

		final float[] results = new float[a.length];

		for (int i = 0; i < a.length; i++) {
			results[i] = metric.compare(a[i], b[i]);
		}
		return results;
	}

	/**
	 * Returns a string metric that uses a {@link WhitespaceTokenizer} and the
	 * {@link BlockDistance} metric.
	 * 
	 * @return a block distance metric
	 */
	public static StringMetric blockDistance() {
<<<<<<< HEAD
		return new StringMetricBuilder().with(new BlockDistance<String>())
				.tokenize(new WhitespaceTokenizer()).build();
=======
		return with(new BlockDistance<String>())
				.tokenize(new WhitespaceTokenizer())
				.build();
>>>>>>> 3792dd91
	}

	/**
	 * Returns a string metric that uses a {@link WhitespaceTokenizer} and the
	 * {@link CosineSimilarity} metric.
	 * 
	 * @return a cosine similarity metric
	 */
	public static StringMetric cosineSimilarity() {
<<<<<<< HEAD
		return new StringMetricBuilder().with(new CosineSimilarity<String>())
				.tokenize(new WhitespaceTokenizer()).build();
=======
		return with(new CosineSimilarity<String>())
				.tokenize(new WhitespaceTokenizer())
				.build();
>>>>>>> 3792dd91
	}

	/**
	 * Returns a string metric that uses a {@link WhitespaceTokenizer} and the
	 * {@link DiceSimilarity} metric.
	 * 
	 * @return a dice similarity metric
	 */
	public static StringMetric diceSimilarity() {
<<<<<<< HEAD
		return new StringMetricBuilder().with(new DiceSimilarity<String>())
				.tokenize(new WhitespaceTokenizer()).build();
=======
		return with(new DiceSimilarity<String>())
				.tokenize(new WhitespaceTokenizer())
				.build();
>>>>>>> 3792dd91
	}

	/**
	 * Returns a string metric that uses a {@link WhitespaceTokenizer} and the
	 * {@link EuclideanDistance} metric.
	 * 
	 * @return a Euclidean distance similarity metric
	 */
	public static StringMetric euclideanDistance() {
<<<<<<< HEAD
		return new StringMetricBuilder().with(new EuclideanDistance<String>())
				.tokenize(new WhitespaceTokenizer()).build();
=======
		return with(new EuclideanDistance<String>())
				.tokenize(new WhitespaceTokenizer())
				.build();
>>>>>>> 3792dd91
	}

	/**
	 * Returns a string metric that uses a {@link WhitespaceTokenizer} and the
	 * {@link JaccardSimilarity} metric.
	 * 
	 * @return a Jaccard similarity metric
	 */
	public static StringMetric jaccardSimilarity() {
<<<<<<< HEAD
		return new StringMetricBuilder().with(new JaccardSimilarity<String>())
				.tokenize(new WhitespaceTokenizer()).build();
=======
		return with(new JaccardSimilarity<String>())
				.tokenize(new WhitespaceTokenizer())
				.build();
>>>>>>> 3792dd91
	}

	/**
	 * Returns a string metric that uses the {@link Jaro} metric.
	 * 
	 * @return a Jaro metric
	 */
	public static StringMetric jaro() {
		return new Jaro();
	}

	/**
	 * Returns a string metric that uses the {@link JaroWinkler} metric.
	 * 
	 * @return a Jaro-Winkler metric
	 */
	public static StringMetric jaroWinkler() {
		return new JaroWinkler();
	}

	/**
	 * Returns a string metric that uses the {@link Levenshtein} metric.
	 * 
	 * @return a Levenshtein metric
	 */
	public static StringMetric levenshtein() {
		return new Levenshtein();
	}

	/**
	 * Returns a string metric that uses a {@link WhitespaceTokenizer} and the
	 * {@link MatchingCoefficient} metric.
	 * 
	 * @return a matching coefficient metric
	 */
	public static StringMetric matchingCoefficient() {
<<<<<<< HEAD
		return new StringMetricBuilder()
				.with(new MatchingCoefficient<String>())
				.tokenize(new WhitespaceTokenizer()).build();
=======
		return with(new MatchingCoefficient<String>())
				.tokenize(new WhitespaceTokenizer())
				.build();
>>>>>>> 3792dd91
	}

	/**
	 * Returns a string metric that uses a {@link WhitespaceTokenizer} and the
	 * {@link MongeElkan} metric with an internal {@link SmithWatermanGotoh}
	 * metric.
	 * 
	 * @return a Monge-Elkan metric
	 */
	public static StringMetric mongeElkan() {
<<<<<<< HEAD
		return new StringMetricBuilder()
				.with(new MongeElkan(new SmithWatermanGotoh()))
				.tokenize(new WhitespaceTokenizer()).build();
=======
		return with(
				new MongeElkan(new SmithWatermanGotoh()))
				.tokenize(new WhitespaceTokenizer())
				.build();
>>>>>>> 3792dd91
	}

	/**
	 * Returns a string metric that uses the {@link NeedlemanWunch} metric.
	 * 
	 * @return a Needleman-Wunch metric
	 */
	public static StringMetric needlemanWunch() {
		return new NeedlemanWunch();
	}

	/**
	 * Returns a string metric that uses a {@link WhitespaceTokenizer} and the
	 * {@link OverlapCoefficient} metric.
	 * 
	 * @return a overlap coefficient metric
	 */
	public static StringMetric overlapCoefficient() {
<<<<<<< HEAD
		return new StringMetricBuilder().with(new OverlapCoefficient<String>())
				.tokenize(new WhitespaceTokenizer()).build();
=======
		return with(new OverlapCoefficient<String>())
				.tokenize(new WhitespaceTokenizer())
				.build();
>>>>>>> 3792dd91
	}

	/**
	 * Returns a string metric that uses a {@link QGramExtendedTokenizer} for
	 * {@code q=3} and the {@link BlockDistance} metric.
	 * 
	 * @return a q-grams distance metric
	 */
	public static StringMetric qGramsDistance() {
<<<<<<< HEAD
		return new StringMetricBuilder().with(new BlockDistance<String>())
				.tokenize(new QGramExtendedTokenizer(3)).build();
=======
		return with(new BlockDistance<String>())
				.tokenize(new QGramExtendedTokenizer(3))
				.build();
>>>>>>> 3792dd91
	}

	/**
	 * Returns a string metric that uses a {@link WhitespaceTokenizer} followed
	 * by a {@link QGramExtendedTokenizer} for {@code q=2} and the
	 * {@link SimonWhite} metric.
	 * 
	 * @return a Simon White metric
	 */
	public static StringMetric simonWhite() {
		return with(new SimonWhite<String>())
				.tokenize(new WhitespaceTokenizer())
				.tokenize(new QGramTokenizer(2)).build();
	}

	/**
	 * Returns a string metric that uses the {@link SmithWaterman} metric.
	 * 
	 * @return a Smith-Waterman metric
	 */
	public static StringMetric smithWaterman() {
		return new SmithWaterman();
	}

	/**
	 * Returns a string metric that uses the {@link SmithWatermanGotoh} metric.
	 * 
	 * @return a Smith-Waterman-Gotoh metric
	 */
	public static StringMetric smithWatermanGotoh() {
		return new SmithWatermanGotoh();
	}

	/**
	 * Returns a string metric that uses the
	 * {@link SmithWatermanGotohWindowedAffine} metric.
	 * 
	 * @return a Smith-Waterman-Gotoh windowed affine metric
	 */
	public static StringMetric smithWatermanGotohWindowedAffine() {
		return new SmithWatermanGotohWindowedAffine();
	}

	/**
	 * Returns a string metric that uses a {@link SoundexSimplifier} and
	 * {@link JaroWinkler} metric.
	 * 
	 * @return a Soundex metric
	 */
	public static StringMetric soundex() {
<<<<<<< HEAD
		return new StringMetricBuilder().with(new JaroWinkler())
				.simplify(new SoundexSimplifier()).build();
=======
		return with(new JaroWinkler())
				.simplify(new SoundexSimplifier())
				.build();
>>>>>>> 3792dd91
	}
}<|MERGE_RESOLUTION|>--- conflicted
+++ resolved
@@ -174,14 +174,8 @@
 	 * @return a block distance metric
 	 */
 	public static StringMetric blockDistance() {
-<<<<<<< HEAD
-		return new StringMetricBuilder().with(new BlockDistance<String>())
-				.tokenize(new WhitespaceTokenizer()).build();
-=======
 		return with(new BlockDistance<String>())
-				.tokenize(new WhitespaceTokenizer())
-				.build();
->>>>>>> 3792dd91
+				.tokenize(new WhitespaceTokenizer()).build();
 	}
 
 	/**
@@ -191,14 +185,8 @@
 	 * @return a cosine similarity metric
 	 */
 	public static StringMetric cosineSimilarity() {
-<<<<<<< HEAD
-		return new StringMetricBuilder().with(new CosineSimilarity<String>())
-				.tokenize(new WhitespaceTokenizer()).build();
-=======
 		return with(new CosineSimilarity<String>())
-				.tokenize(new WhitespaceTokenizer())
-				.build();
->>>>>>> 3792dd91
+				.tokenize(new WhitespaceTokenizer()).build();
 	}
 
 	/**
@@ -208,14 +196,8 @@
 	 * @return a dice similarity metric
 	 */
 	public static StringMetric diceSimilarity() {
-<<<<<<< HEAD
-		return new StringMetricBuilder().with(new DiceSimilarity<String>())
-				.tokenize(new WhitespaceTokenizer()).build();
-=======
 		return with(new DiceSimilarity<String>())
-				.tokenize(new WhitespaceTokenizer())
-				.build();
->>>>>>> 3792dd91
+				.tokenize(new WhitespaceTokenizer()).build();
 	}
 
 	/**
@@ -225,14 +207,8 @@
 	 * @return a Euclidean distance similarity metric
 	 */
 	public static StringMetric euclideanDistance() {
-<<<<<<< HEAD
-		return new StringMetricBuilder().with(new EuclideanDistance<String>())
-				.tokenize(new WhitespaceTokenizer()).build();
-=======
 		return with(new EuclideanDistance<String>())
-				.tokenize(new WhitespaceTokenizer())
-				.build();
->>>>>>> 3792dd91
+				.tokenize(new WhitespaceTokenizer()).build();
 	}
 
 	/**
@@ -242,14 +218,8 @@
 	 * @return a Jaccard similarity metric
 	 */
 	public static StringMetric jaccardSimilarity() {
-<<<<<<< HEAD
-		return new StringMetricBuilder().with(new JaccardSimilarity<String>())
-				.tokenize(new WhitespaceTokenizer()).build();
-=======
 		return with(new JaccardSimilarity<String>())
-				.tokenize(new WhitespaceTokenizer())
-				.build();
->>>>>>> 3792dd91
+				.tokenize(new WhitespaceTokenizer()).build();
 	}
 
 	/**
@@ -286,15 +256,9 @@
 	 * @return a matching coefficient metric
 	 */
 	public static StringMetric matchingCoefficient() {
-<<<<<<< HEAD
-		return new StringMetricBuilder()
-				.with(new MatchingCoefficient<String>())
-				.tokenize(new WhitespaceTokenizer()).build();
-=======
 		return with(new MatchingCoefficient<String>())
 				.tokenize(new WhitespaceTokenizer())
 				.build();
->>>>>>> 3792dd91
 	}
 
 	/**
@@ -305,16 +269,10 @@
 	 * @return a Monge-Elkan metric
 	 */
 	public static StringMetric mongeElkan() {
-<<<<<<< HEAD
-		return new StringMetricBuilder()
-				.with(new MongeElkan(new SmithWatermanGotoh()))
-				.tokenize(new WhitespaceTokenizer()).build();
-=======
 		return with(
 				new MongeElkan(new SmithWatermanGotoh()))
 				.tokenize(new WhitespaceTokenizer())
 				.build();
->>>>>>> 3792dd91
 	}
 
 	/**
@@ -333,14 +291,8 @@
 	 * @return a overlap coefficient metric
 	 */
 	public static StringMetric overlapCoefficient() {
-<<<<<<< HEAD
-		return new StringMetricBuilder().with(new OverlapCoefficient<String>())
-				.tokenize(new WhitespaceTokenizer()).build();
-=======
 		return with(new OverlapCoefficient<String>())
-				.tokenize(new WhitespaceTokenizer())
-				.build();
->>>>>>> 3792dd91
+				.tokenize(new WhitespaceTokenizer()).build();
 	}
 
 	/**
@@ -350,14 +302,8 @@
 	 * @return a q-grams distance metric
 	 */
 	public static StringMetric qGramsDistance() {
-<<<<<<< HEAD
-		return new StringMetricBuilder().with(new BlockDistance<String>())
+		return with(new BlockDistance<String>())
 				.tokenize(new QGramExtendedTokenizer(3)).build();
-=======
-		return with(new BlockDistance<String>())
-				.tokenize(new QGramExtendedTokenizer(3))
-				.build();
->>>>>>> 3792dd91
 	}
 
 	/**
@@ -408,13 +354,7 @@
 	 * @return a Soundex metric
 	 */
 	public static StringMetric soundex() {
-<<<<<<< HEAD
-		return new StringMetricBuilder().with(new JaroWinkler())
+		return with(new JaroWinkler())
 				.simplify(new SoundexSimplifier()).build();
-=======
-		return with(new JaroWinkler())
-				.simplify(new SoundexSimplifier())
-				.build();
->>>>>>> 3792dd91
 	}
 }