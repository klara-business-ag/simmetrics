--- conflicted
+++ resolved
@@ -28,11 +28,7 @@
 
 /**
  * Convenience tokenizer. Provides default implementation to tokenize to set and
-<<<<<<< HEAD
- * multiset that calls {@link Tokenizer#tokenizeToList(String)}.
-=======
  * multiset by calling {@link Tokenizer#tokenizeToList(String)}.
->>>>>>> 1bb0d24c
  */
 public abstract class AbstractTokenizer implements Tokenizer {
 
@@ -40,6 +36,7 @@
 	public Set<String> tokenizeToSet(final String input) {
 		return new HashSet<>(tokenizeToList(input));
 	}
+
 	@Override
 	public Multiset<String> tokenizeToMultiset(final String input) {
 		return HashMultiset.create(tokenizeToList(input));
