<project xmlns="http://maven.apache.org/POM/4.0.0" xmlns:xsi="http://www.w3.org/2001/XMLSchema-instance" xsi:schemaLocation="http://maven.apache.org/POM/4.0.0 http://maven.apache.org/xsd/maven-4.0.0.xsd">
	<modelVersion>4.0.0</modelVersion>
	<parent>
		<groupId>com.github.mpkorstanje</groupId>
		<artifactId>simmetrics</artifactId>
		<version>3.0.1-SNAPSHOT</version>
	</parent>
	<artifactId>simmetrics-example</artifactId>
	<name>Example</name>
	<description>Usage examples for SimMetrics</description>

	<dependencies>
		<dependency>
			<groupId>com.github.mpkorstanje</groupId>
			<artifactId>simmetrics-core</artifactId>
<<<<<<< HEAD
			<version>3.0.1-SNAPSHOT</version>
		</dependency>
	</dependencies>

=======
			<version>3.0.0</version>
		</dependency>
	</dependencies>
>>>>>>> b12f7bbb
</project><|MERGE_RESOLUTION|>--- conflicted
+++ resolved
@@ -13,14 +13,7 @@
 		<dependency>
 			<groupId>com.github.mpkorstanje</groupId>
 			<artifactId>simmetrics-core</artifactId>
-<<<<<<< HEAD
 			<version>3.0.1-SNAPSHOT</version>
 		</dependency>
 	</dependencies>
-
-=======
-			<version>3.0.0</version>
-		</dependency>
-	</dependencies>
->>>>>>> b12f7bbb
 </project>